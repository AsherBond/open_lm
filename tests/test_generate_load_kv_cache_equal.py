import shutil
import os

import pytest
import argparse
import torch

from huggingface_hub import hf_hub_download
from transformers import GPTNeoXTokenizerFast

from open_lm.utils.transformers.hf_model import OpenLMforCausalLM
from open_lm.utils.transformers.hf_config import OpenLMConfig
from open_lm.model import create_params
from .utils import run_model


# Download the checkpoint from HuggingFace Hub if it doesn't exist and set the args
@pytest.mark.gpu
@pytest.mark.slow
@pytest.fixture(scope="module")
def args():
    if not os.path.exists("checkpoints/open_lm_1b_old.pt"):
        if not os.path.exists("checkpoints"):
            os.makedirs("checkpoints")
        print("Downloading checkpoint from HuggingFace Hub...")
        model_path = hf_hub_download("mlfoundations/open_lm_1B", filename="open_lm_1b.pt")
        shutil.copy2(model_path, "checkpoints/open_lm_1b_old.pt")

    args = argparse.Namespace(
        **{
            # Generation params:
            "model": "open_lm_1b_old",
            "input_text": "random",
            "max_gen_len": None,
            "context_len": None,
            "temperature": 0.0,
            "top_p": 1.0,
            "use_cache": False,
            "checkpoint": "checkpoints/open_lm_1b_old.pt",
            # Model params that might not be in config:
            "model_norm": "default_layer_norm",
            "qk_norm": False,
            "positional_embedding_type": "head_rotary",
            "ffn_type": "swiglu",
<<<<<<< HEAD
            "moe_num_experts": None,
            "moe_freq": 0,
            "moe_weight_parallelism": False,
            "moe_expert_model_parallelism": False,
            "moe_capacity_factor": 1.25,
            "moe_loss_weight": 0.1,
            "moe_top_k": 2,
=======
            "num_beams": 1,
>>>>>>> b65ad6b4
        }
    )
    return args


# Set the tokenizer
@pytest.mark.gpu
@pytest.mark.slow
@pytest.fixture(scope="module")
def tokenizer():
    return GPTNeoXTokenizerFast.from_pretrained("EleutherAI/gpt-neox-20b")


# Create the OpenLM model and load the weights only once
@pytest.mark.gpu
@pytest.mark.slow
@pytest.fixture(scope="module")
def open_lm(args):
    open_lm = OpenLMforCausalLM(OpenLMConfig(create_params(args)))

    if args.checkpoint is not None:
        print("Loading checkpoint from disk...")
        checkpoint = torch.load(args.checkpoint)
        state_dict = checkpoint["state_dict"]
        state_dict = {x.replace("module.", ""): y for x, y in state_dict.items()}
        open_lm.model.load_state_dict(state_dict)

    open_lm.model.eval()
    return open_lm


@pytest.mark.gpu
@pytest.mark.slow
@pytest.mark.parametrize("wiki_page", ["Soil steam sterilization", "The Triumph of Death"])
@pytest.mark.parametrize("context_len", [128, 256])
@pytest.mark.parametrize("max_gen_len", [128, 256])
def test_generate_kv_cache(open_lm, tokenizer, args, wiki_page, context_len, max_gen_len):
    """
    This test checks that the results of the generation are the same with and without cache.
    """
    args.max_gen_len = max_gen_len
    args.context_len = context_len
    if max_gen_len + context_len > open_lm.model.seq_len:
        pytest.skip("The model cannot generate sequences that long")

    args.use_cache = False
    result_no_cache1 = run_model(open_lm, tokenizer, args, wiki_page=wiki_page, start_index=0)
    result_no_cache2 = run_model(open_lm, tokenizer, args, wiki_page=wiki_page, start_index=0)

    # Check that the results are the same without cache (would fail if the sampling was not deterministic)
    assert result_no_cache1 == result_no_cache2

    args.use_cache = True
    result_with_cache = run_model(open_lm, tokenizer, args, wiki_page=wiki_page, start_index=0)

    # Check that the results are the same as without cache
    assert result_no_cache1 == result_with_cache<|MERGE_RESOLUTION|>--- conflicted
+++ resolved
@@ -42,7 +42,6 @@
             "qk_norm": False,
             "positional_embedding_type": "head_rotary",
             "ffn_type": "swiglu",
-<<<<<<< HEAD
             "moe_num_experts": None,
             "moe_freq": 0,
             "moe_weight_parallelism": False,
@@ -50,9 +49,7 @@
             "moe_capacity_factor": 1.25,
             "moe_loss_weight": 0.1,
             "moe_top_k": 2,
-=======
             "num_beams": 1,
->>>>>>> b65ad6b4
         }
     )
     return args
