import io
import json
import logging
import multiprocessing
import os
import subprocess
import sys
import time
import logging
import copy
from itertools import islice

import fsspec
import numpy as np
import torch
from tqdm import tqdm
from itertools import cycle


def remote_sync_s3(local_dir, remote_dir):
    # skip epoch_latest which can change during sync.
    result = subprocess.run(
        ["aws", "s3", "sync", local_dir, remote_dir, "--exclude", "*epoch_latest.pt"],
        stdout=subprocess.PIPE,
        stderr=subprocess.PIPE,
    )
    if result.returncode != 0:
        logging.error(f"Error: Failed to sync with S3 bucket {result.stderr.decode('utf-8')}")
        return False

    logging.info(f"Successfully synced with S3 bucket")
    return True


def remote_sync_fsspec(local_dir, remote_dir):
    # FIXME currently this is slow and not recommended. Look into speeding up.
    a = fsspec.get_mapper(local_dir)
    b = fsspec.get_mapper(remote_dir)

    for k in a:
        # skip epoch_latest which can change during sync.
        if "epoch_latest.pt" in k:
            continue

        logging.info(f"Attempting to sync {k}")
        if k in b and len(a[k]) == len(b[k]):
            logging.debug(f"Skipping remote sync for {k}.")
            continue

        try:
            logging.info(f"Successful sync for {k}.")
            b[k] = a[k]
        except Exception as e:
            logging.info(f"Error during remote sync for {k}: {e}")
            return False

    return True


def remote_sync(local_dir, remote_dir, protocol):
    logging.info("Starting remote sync.")
    if protocol == "s3":
        return remote_sync_s3(local_dir, remote_dir)
    elif protocol == "fsspec":
        return remote_sync_fsspec(local_dir, remote_dir)
    else:
        logging.error("Remote protocol not known")
        return False


def keep_running_remote_sync(sync_every, local_dir, remote_dir, protocol):
    while True:
        time.sleep(sync_every)
        remote_sync(local_dir, remote_dir, protocol)


def start_sync_process(sync_every, local_dir, remote_dir, protocol):
    p = multiprocessing.Process(
        target=keep_running_remote_sync,
        args=(sync_every, local_dir, remote_dir, protocol),
    )
    return p


# Note: we are not currently using this save function.
def pt_save(pt_obj, file_path):
    of = fsspec.open(file_path, "wb")
    with of as f:
        torch.save(pt_obj, file_path)


def _pt_load_s3_cp(file_path, map_location=None):
    cmd = f"aws s3 cp {file_path} -"
    proc = subprocess.Popen(cmd, shell=True, stdout=subprocess.PIPE, stderr=subprocess.PIPE)
    stdout, stderr = proc.communicate()
    if proc.returncode != 0:
        raise Exception(f"Failed to fetch model from s3. stderr: {stderr.decode()}")
    return torch.load(io.BytesIO(stdout), map_location=map_location)


def pt_load(file_path, map_location=None):
    if file_path.startswith("s3"):
        logging.info("Loading remote checkpoint, which may take a bit.")
        return _pt_load_s3_cp(file_path, map_location)
    of = fsspec.open(file_path, "rb")
    with of as f:
        out = torch.load(f, map_location=map_location)
    return out


def check_exists(file_path):
    try:
        with fsspec.open(file_path):
            pass
    except FileNotFoundError:
        return False
    return True


def get_metadata_file(path):
    of = fsspec.open(path, "rb")
    with of as f:
        out = f.read()
    out = [json.loads(o) for o in out.decode("utf-8").split("\n")[:-1]]
    return out


def get_shards_for_chunk(num_samples, chunk, path):
    """Function to get a chunk of shards to train on.

    Chunks are groups of shards with samples roughly equal to the number of samples
    that will be seen during training. This function uses the dataset manifest
    to split the shards into chunks, and assign shards to each chunk.
    """
    metadata = get_metadata_file(path)
    shard_list = []
    curr_shard_list = []
    chunk_count_list = []
    curr_chunk_count = 0
    for m in metadata:
        curr_chunk_count += m["num_chunks"]
        curr_shard_list.append(m["shard"])
        if curr_chunk_count >= num_samples:
            shard_list.append(curr_shard_list)
            chunk_count_list.append(curr_chunk_count)
            curr_shard_list = []
            curr_chunk_count = 0

    # Append remaining shards
    if len(curr_shard_list) > 0:
        shard_list.append(curr_shard_list)
        chunk_count_list.append(curr_chunk_count)

    return (
        shard_list[chunk % len(shard_list)],
        chunk_count_list[chunk % len(chunk_count_list)],
    )


def enough_shards(shard_lists, min_shards_needed):
    for sl in shard_lists:
        if len(sl) < min_shards_needed:
            return False
    return True


def enough_samples(num_samples_per_source, needed_samples_per_source):
    for i, number in enumerate(num_samples_per_source):
        if number < needed_samples_per_source[i]:
            return False
    return True


def source_exhausted(paths, shard_list_per_source):
    for i, source in enumerate(paths):
        data = get_metadata_file(source)
        if len(data) < len(shard_list_per_source[i]):
            return True
    return False


def adjust_samples(shard_list, manifest, starting_index, num_workers, world_size):
    """Adjust the number of samples to train on.

    This function returns the number of samples that we will train on, so that no worker will keep going
    while the others have stopped. This is calculated via the same assignment of nodes that wds.split_by_node
    and wds.split_by_worker does.
    """
    num_samples = [manifest[j]["num_chunks"] for j in range(starting_index, starting_index + len(shard_list))]
    samples_per_worker = [[] for _ in range(num_workers * world_size)]
    for gpu in range(world_size):
        samples_gpu = []
        for n in islice(num_samples, gpu, None, world_size):
            samples_gpu.append(n)

        for worker in range(num_workers):
            for s in islice(samples_gpu, worker, None, num_workers):
                samples_per_worker[gpu * num_workers + worker] = s

    return min(samples_per_worker) * num_workers * world_size



def get_string_for_epoch(num_samples, starting_points, paths, weights, num_workers, world_size, multi_epoch = False):
    if multi_epoch:
        logging.warning("Multiple passes over the dataset not fully supported yet.")
        return _multi_epoch_string(num_samples, starting_points, paths, weights, num_workers * world_size)
    else:
        return _single_epoch_string(num_samples, starting_points, paths, weights, num_workers, world_size)


def _multi_epoch_string(num_samples, starting_chunk, paths, weights, min_shards_needed):
    if weights is None:
        weights = [1.0 / len(paths) for _ in range(len(paths))]
    needed_samples_per_source = [int(np.ceil(weights[i] * num_samples / sum(weights))) for i in range(len(weights))]
    shard_strings_per_source = []
    next_chunk = starting_chunk
    shard_list_per_source = [[] for _ in range(len(paths))]
    num_samples_per_source = [0 for _ in range(len(paths))]
    while not enough_shards(shard_list_per_source, min_shards_needed) or not enough_samples(
        num_samples_per_source, needed_samples_per_source
    ):
        for i, source_path in enumerate(paths):
            shard_list_source, num_samples_source = get_shards_for_chunk(
                needed_samples_per_source[i], next_chunk, source_path
            )
            shard_list_per_source[i].extend(shard_list_source)
            num_samples_per_source[i] += num_samples_source
        next_chunk += 1
        if source_exhausted(paths, shard_list_per_source):
            logging.warning(
                "Number of shards requested for a single epoch is more than the number of shards available. "
                "Consider lowering the number of workers and / or the number of GPUs, to avoid continuous "
                "reuse of samples."
            )

    for i, source_path in enumerate(paths):
        shard_list_source = shard_list_per_source[i]
        num_samples_source = num_samples_per_source[i]
        shard_root_source = "/".join(source_path.split("/")[:-1]) + "/"
        shard_string_source = shard_root_source + "{" + ",".join(shard_list_source) + "}.tar"
        if source_path.startswith("s3"):
            shard_string_source = f"pipe:aws s3 cp {shard_string_source} -"
        shard_strings_per_source.append(shard_string_source)

    return shard_strings_per_source, num_samples_per_source, next_chunk


<<<<<<< HEAD

def get_string_for_epoch2(num_samples, starting_chunk, paths, weights, min_shards_needed):
    if weights is None:
        weights = [1.0 / len(paths) for _ in range(len(paths))]

    needed_samples_per_source = [int(np.ceil(weights[i] * num_samples / sum(weights))) for i in range(len(weights))]

    
    outputs = []
    for samples_needed, path in zip(needed_samples_per_source, paths):
        outputs.append(get_strings_for_epoch_single_source(samples_needed, starting_chunk, 
                                                           path, min_shards_needed=min_shards_needed))

    shard_list_per_source = [_[0] for _ in outputs]
    shard_strings_per_source = []
    num_samples_per_source = [_[1] for _ in outputs]

    for i, source_path in enumerate(paths):
        shard_list_source = shard_list_per_source[i]
        num_samples_source = num_samples_per_source[i]
        shard_root_source = "/".join(source_path.split("/")[:-1]) + "/"
        if len(shard_list_source) == 1:
            shard_string_source = shard_root_source + shard_list_source[0] + ".tar"
        else:
            shard_string_source = shard_root_source + "{" + ",".join(shard_list_source) + "}.tar"
=======
def _single_epoch_string(num_samples, starting_shard_per_source, paths, weights, num_workers, world_size):
    if len(paths) > 1:
        logging.warning(
            "Multiple sources are not supported fully as of now. Best effort will be done to mix the sources with "
            "the desired ratio."
        )

    if weights is None:
        weights = [1.0 / len(paths) for _ in range(len(paths))]
    needed_samples_per_source = [int(np.ceil(weights[i] * num_samples / sum(weights))) for i in range(len(weights))]

    manifests = [get_metadata_file(path) for path in paths]
    shard_strings_per_source = []
    next_shard_per_source = copy.deepcopy(starting_shard_per_source)
    shard_list_per_source = [[] for _ in range(len(paths))]
    num_samples_per_source = [0 for _ in range(len(paths))]

    total_num_workers = num_workers * world_size
    while (
        not enough_shards(shard_list_per_source, total_num_workers) or
        not enough_samples(num_samples_per_source, needed_samples_per_source)
    ):
        try:
            for i in range(len(paths)):
                # Add shards incrementally
                shard_list_per_source[i].append(manifests[i][next_shard_per_source[i]]["shard"])
                num_samples_per_source[i] += manifests[i][next_shard_per_source[i]]["num_chunks"]
                next_shard_per_source[i] += 1
        except IndexError as e:
            logging.error(
                "Number of shards requested for a single epoch is more than the number of shards available. "
                "Consider lowering the number of workers and / or the number of GPUs."
            )
            raise e

    for i in range(len(paths)):
        # Have the number of shards be a multiple of the total workers.
        num_multiples = len(shard_list_per_source[i]) // total_num_workers
        shard_list_per_source[i] = shard_list_per_source[i][:num_multiples * total_num_workers]

        # Put back unused shards.
        next_shard_per_source[i] = starting_shard_per_source[i] + len(shard_list_per_source[i])

        print(num_samples_per_source[i])
        # Fix the number of samples to be num_workers * samples of the worker with the minimum amount of samples
        num_samples_per_source[i] = adjust_samples(shard_list_per_source[i], manifests[i], starting_shard_per_source[i], num_workers, world_size)


    for i, source_path in enumerate(paths):
        # Combine into a single shard string for training
        shard_list_source = shard_list_per_source[i]
        shard_root_source = "/".join(source_path.split("/")[:-1]) + "/"
        shard_string_source = shard_root_source + "{" + ",".join(shard_list_source) + "}.tar"
>>>>>>> 683cd462
        if source_path.startswith("s3"):
            shard_string_source = f"pipe:aws s3 cp {shard_string_source} -"
        shard_strings_per_source.append(shard_string_source)

<<<<<<< HEAD
    return shard_strings_per_source, num_samples_per_source, starting_chunk + 1    



def get_strings_for_epoch_single_source(samples_needed, starting_chunk, path, min_shards_needed):
    """
    Gets the starting_chunk'th collection of shards that meets the following criteria:
    - at least min_shards_needed shards
    - total number of samples >= samples_needed

    With the edge case that if:
        number of samples needed > all samples 
    OR 
        number of shards < min_shards_needed

    We log a warning and return the whole collection of shards
    """
    metadata = get_metadata_file(path)
    return_all = False


    # Handle edge case
    if len(metadata) < min_shards_needed:
        logging.warning(       
                "Number of shards requested for a single epoch is more than the number of shards available. "
                "Consider lowering the number of workers and / or the number of GPUs, to avoid continuous "
                "reuse of samples."
                )
        return_all = True
    elif sum(_['num_chunks'] for _ in metadata) < samples_needed:
        logging.warning(
            "Number of samples requested for a single epoch is less than the number of samples available. "
            "Consider adding another source or requesting fewer samples")
        return_all = True
    if return_all:
        return [_['shard'] for _ in metadata], sum(_['num_chunks'] for _ in metadata)


    # Standard flow (kinda inefficient, but who cares?)
    # Create chunks that pass the checks, and just loop until we get to the 'starting_chunk'th one
    passes_check = lambda files, total: len(files) >= min_shards_needed and total >= samples_needed
    metadata_looped = cycle([(_['shard'], _['num_chunks']) for _ in metadata])

    cur_files = []
    cur_samples = 0
    cur_chunk = 0

    while True: 
        if passes_check(cur_files, cur_samples):
            if cur_chunk == starting_chunk:
                return cur_files, cur_samples
            else:
                cur_files, cur_samples = [], 0
                cur_chunk += 1
        else:
            next_file, next_count = next(metadata_looped)
            cur_files.append(next_file)
            cur_samples += next_count


=======
    return shard_strings_per_source, num_samples_per_source, next_shard_per_source
>>>>>>> 683cd462
<|MERGE_RESOLUTION|>--- conflicted
+++ resolved
@@ -246,33 +246,8 @@
     return shard_strings_per_source, num_samples_per_source, next_chunk
 
 
-<<<<<<< HEAD
-
-def get_string_for_epoch2(num_samples, starting_chunk, paths, weights, min_shards_needed):
-    if weights is None:
-        weights = [1.0 / len(paths) for _ in range(len(paths))]
-
-    needed_samples_per_source = [int(np.ceil(weights[i] * num_samples / sum(weights))) for i in range(len(weights))]
-
-    
-    outputs = []
-    for samples_needed, path in zip(needed_samples_per_source, paths):
-        outputs.append(get_strings_for_epoch_single_source(samples_needed, starting_chunk, 
-                                                           path, min_shards_needed=min_shards_needed))
-
-    shard_list_per_source = [_[0] for _ in outputs]
-    shard_strings_per_source = []
-    num_samples_per_source = [_[1] for _ in outputs]
-
-    for i, source_path in enumerate(paths):
-        shard_list_source = shard_list_per_source[i]
-        num_samples_source = num_samples_per_source[i]
-        shard_root_source = "/".join(source_path.split("/")[:-1]) + "/"
-        if len(shard_list_source) == 1:
-            shard_string_source = shard_root_source + shard_list_source[0] + ".tar"
-        else:
-            shard_string_source = shard_root_source + "{" + ",".join(shard_list_source) + "}.tar"
-=======
+
+
 def _single_epoch_string(num_samples, starting_shard_per_source, paths, weights, num_workers, world_size):
     if len(paths) > 1:
         logging.warning(
@@ -326,13 +301,40 @@
         shard_list_source = shard_list_per_source[i]
         shard_root_source = "/".join(source_path.split("/")[:-1]) + "/"
         shard_string_source = shard_root_source + "{" + ",".join(shard_list_source) + "}.tar"
->>>>>>> 683cd462
         if source_path.startswith("s3"):
             shard_string_source = f"pipe:aws s3 cp {shard_string_source} -"
         shard_strings_per_source.append(shard_string_source)
 
-<<<<<<< HEAD
-    return shard_strings_per_source, num_samples_per_source, starting_chunk + 1    
+    return shard_strings_per_source, num_samples_per_source, next_shard_per_source
+
+
+
+
+
+def get_string_for_epoch2(num_samples, starting_chunk, paths, weights, min_shards_needed):
+    if weights is None:
+        weights = [1.0 / len(paths) for _ in range(len(paths))]
+
+    needed_samples_per_source = [int(np.ceil(weights[i] * num_samples / sum(weights))) for i in range(len(weights))]
+
+    
+    outputs = []
+    for samples_needed, path in zip(needed_samples_per_source, paths):
+        outputs.append(get_strings_for_epoch_single_source(samples_needed, starting_chunk, 
+                                                           path, min_shards_needed=min_shards_needed))
+
+    shard_list_per_source = [_[0] for _ in outputs]
+    shard_strings_per_source = []
+    num_samples_per_source = [_[1] for _ in outputs]
+
+    for i, source_path in enumerate(paths):
+        shard_list_source = shard_list_per_source[i]
+        num_samples_source = num_samples_per_source[i]
+        shard_root_source = "/".join(source_path.split("/")[:-1]) + "/"
+        if len(shard_list_source) == 1:
+            shard_string_source = shard_root_source + shard_list_source[0] + ".tar"
+        else:
+            shard_string_source = shard_root_source + "{" + ",".join(shard_list_source) + "}.tar"
 
 
 
@@ -391,7 +393,3 @@
             cur_files.append(next_file)
             cur_samples += next_count
 
-
-=======
-    return shard_strings_per_source, num_samples_per_source, next_shard_per_source
->>>>>>> 683cd462
